--- conflicted
+++ resolved
@@ -41,12 +41,8 @@
 crossterm = "0.19"
 rlimit = "0.5"
 ctrlc = "3.1"
-<<<<<<< HEAD
 fuzzyhash = "0.2.1"
-=======
-fuzzyhash = "0.2"
 anyhow = "1.0"
->>>>>>> df28827c
 
 [dev-dependencies]
 tempfile = "3.1"
